-- First, drop all existing functions 
DROP FUNCTION IF EXISTS get_schema_exists(text);
DROP FUNCTION IF EXISTS get_conversation_history(text);
DROP FUNCTION IF EXISTS create_new_schema(text);
DROP FUNCTION IF EXISTS sql(text, text);
DROP FUNCTION IF EXISTS create_user_schema_and_tables(text);
DROP FUNCTION IF EXISTS get_knowledge_base_documents(text);
DROP FUNCTION IF EXISTS get_topic_interactions(text, text, integer);
DROP FUNCTION IF EXISTS add_interaction(text, text, text, text, jsonb);
<<<<<<< HEAD
DROP FUNCTION IF EXISTS find_similar_documents(text, vector(1536), integer);
DROP FUNCTION IF EXISTS add_vector_index_to_knowledge_base(text);
=======
>>>>>>> 8874e324

-- Enable the vector extension
CREATE EXTENSION IF NOT EXISTS vector;

-- Function to check if a schema exists
CREATE OR REPLACE FUNCTION get_schema_exists(p_schema_name text)
RETURNS boolean AS $$
BEGIN
  RETURN EXISTS (
    SELECT 1 FROM information_schema.schemata WHERE schema_name = p_schema_name
  );
END;
$$ LANGUAGE plpgsql
SECURITY DEFINER
SET search_path = public;

-- Function to create a new schema
CREATE OR REPLACE FUNCTION create_new_schema(p_schema_name text)
RETURNS void AS $$
BEGIN
    IF NOT get_schema_exists(p_schema_name) THEN
        EXECUTE 'CREATE SCHEMA "' || quote_ident(p_schema_name) || '"';
    END IF;
END;
$$ LANGUAGE plpgsql
SECURITY DEFINER
SET search_path = public;

-- Function to execute SQL commands
CREATE OR REPLACE FUNCTION sql(command text, schema_name text DEFAULT 'public')
RETURNS text AS $$
#variable_conflict use_variable
DECLARE
    result text;
BEGIN
    IF schema_name != 'public' THEN
        EXECUTE 'SET search_path TO "' || quote_ident(schema_name) || '", public';
    END IF;
    EXECUTE command INTO result;
    RETURN result;
EXCEPTION WHEN others THEN
    RETURN SQLERRM;
END;
$$ LANGUAGE plpgsql
SECURITY DEFINER;

-- Function to create user schema and tables with vector support
CREATE OR REPLACE FUNCTION create_user_schema_and_tables(schema_name TEXT)
RETURNS BOOLEAN AS $$
BEGIN
    -- Ensure the schema exists
    IF NOT EXISTS (SELECT 1 FROM pg_namespace WHERE nspname = schema_name) THEN
        EXECUTE 'CREATE SCHEMA IF NOT EXISTS "' || schema_name || '"';
    END IF;

    -- Create interactions table
    EXECUTE format('
        CREATE TABLE IF NOT EXISTS "%s".interactions (
            interactionID SERIAL PRIMARY KEY,
            context TEXT,
            question TEXT,
            answer TEXT,
            metadata JSONB,
            created_at TIMESTAMP WITH TIME ZONE DEFAULT CURRENT_TIMESTAMP
        );', schema_name);

<<<<<<< HEAD
    -- Create knowledge_base table with native vector type
=======
    -- Create knowledge_base table with vector type instead of jsonb
>>>>>>> 8874e324
    EXECUTE format('
        CREATE TABLE IF NOT EXISTS "%s".knowledge_base (
            id SERIAL PRIMARY KEY,
            content TEXT,
            embedding vector(1536)
        );', schema_name);
        
<<<<<<< HEAD
    -- Simple index creation with error handling
    BEGIN
        EXECUTE format('
            CREATE INDEX IF NOT EXISTS knowledge_base_embedding_idx 
            ON "%s".knowledge_base 
            USING ivfflat (embedding vector_cosine_ops)
            WITH (lists = 100);
        ', schema_name);
    EXCEPTION WHEN OTHERS THEN
        -- Log the error but continue (index creation is not critical)
        RAISE NOTICE 'Index creation failed: %', SQLERRM;
    END;
    
    RETURN TRUE;
    
EXCEPTION WHEN OTHERS THEN
    RAISE NOTICE 'Error creating schema: %', SQLERRM;
    RETURN FALSE;
=======
    -- Create vector search index (optional but recommended for performance)
    EXECUTE format('
        CREATE INDEX IF NOT EXISTS embedding_idx 
        ON "%s".knowledge_base 
        USING ivfflat (embedding vector_cosine_ops)
        WITH (lists = 100);', schema_name);
>>>>>>> 8874e324
END;
$$ LANGUAGE plpgsql SECURITY DEFINER;

-- Function to get conversation history
CREATE OR REPLACE FUNCTION get_conversation_history(schema_name TEXT)
RETURNS TABLE (
    interactionID INTEGER,
    context TEXT,
    question TEXT,
    answer TEXT,
    metadata JSONB,
    created_at TIMESTAMP WITH TIME ZONE
) AS $$
BEGIN
    RETURN QUERY EXECUTE format('
        SELECT interactionID, context, question, answer, metadata, created_at
        FROM "%s".interactions
        ORDER BY created_at;', schema_name);
END;
$$ LANGUAGE plpgsql SECURITY DEFINER;

-- Function to get knowledge base documents with vector embeddings
CREATE OR REPLACE FUNCTION get_knowledge_base_documents(schema_name TEXT)
RETURNS TABLE (
    id INTEGER,
    content TEXT,
    embedding vector(1536)
) AS $$
BEGIN
    RETURN QUERY EXECUTE format('
        SELECT id, content, embedding
        FROM "%s".knowledge_base;', schema_name);
END;
$$ LANGUAGE plpgsql SECURITY DEFINER;

-- Function to get topic-specific interactions
CREATE OR REPLACE FUNCTION get_topic_interactions(schema_name TEXT, topic_name TEXT, max_limit INTEGER DEFAULT 5)
RETURNS TABLE (
    interactionID INTEGER,
    context TEXT,
    question TEXT,
    answer TEXT, 
    metadata JSONB,
    created_at TIMESTAMP WITH TIME ZONE
) AS $$
BEGIN
    RETURN QUERY EXECUTE format('
        SELECT interactionID, context, question, answer, metadata, created_at
        FROM "%s".interactions
        WHERE metadata->>''topic'' = %L
        ORDER BY created_at DESC
        LIMIT %s;', schema_name, topic_name, max_limit);
END;
$$ LANGUAGE plpgsql SECURITY DEFINER;

<<<<<<< HEAD
-- Function to add an interaction
=======
-- Function to add an interaction (avoiding direct table access)
>>>>>>> 8874e324
CREATE OR REPLACE FUNCTION add_interaction(
    p_schema_name TEXT,
    p_context TEXT,
    p_question TEXT,
    p_answer TEXT,
    p_metadata JSONB
)
RETURNS INTEGER AS $$
DECLARE
    new_id INTEGER;
BEGIN
    EXECUTE format('
        INSERT INTO "%s".interactions 
        (context, question, answer, metadata)
        VALUES ($1, $2, $3, $4)
        RETURNING interactionID;
    ', p_schema_name)
    INTO new_id
    USING p_context, p_question, p_answer, p_metadata;
    
    RETURN new_id;
END;
$$ LANGUAGE plpgsql SECURITY DEFINER;

<<<<<<< HEAD
-- Function to find similar documents using vector similarity
CREATE OR REPLACE FUNCTION find_similar_documents(
    p_schema_name TEXT,
    p_embedding vector(1536),
    p_limit INTEGER DEFAULT 5
)
RETURNS TABLE (
    id INTEGER,
    content TEXT,
    similarity FLOAT
) AS $$
BEGIN
    RETURN QUERY EXECUTE format('
        SELECT id, content, (embedding <=> $1) AS similarity
        FROM "%s".knowledge_base
        ORDER BY similarity ASC
        LIMIT $2;
    ', p_schema_name)
    USING p_embedding, p_limit;
END;
$$ LANGUAGE plpgsql SECURITY DEFINER;

-- Function to add vector index to an existing knowledge_base table
CREATE OR REPLACE FUNCTION add_vector_index_to_knowledge_base(schema_name TEXT)
RETURNS BOOLEAN AS $$
BEGIN
    -- Try to create the index
    BEGIN
        EXECUTE format('
            CREATE INDEX IF NOT EXISTS knowledge_base_embedding_idx 
            ON "%s".knowledge_base 
            USING ivfflat (embedding vector_cosine_ops)
            WITH (lists = 100);
        ', schema_name);
        
        RETURN TRUE;
    EXCEPTION WHEN OTHERS THEN
        RAISE NOTICE 'Failed to create index: %', SQLERRM;
        RETURN FALSE;
    END;
=======
-- Function to add an interaction (avoiding direct table access)
CREATE OR REPLACE FUNCTION add_interaction(
    p_schema_name TEXT,
    p_context TEXT,
    p_question TEXT,
    p_answer TEXT,
    p_metadata JSONB
)
RETURNS INTEGER AS $$
DECLARE
    new_id INTEGER;
BEGIN
    EXECUTE format('
        INSERT INTO "%s".interactions 
        (context, question, answer, metadata)
        VALUES ($1, $2, $3, $4)
        RETURNING interactionID;
    ', p_schema_name)
    INTO new_id
    USING p_context, p_question, p_answer, p_metadata;
    
    RETURN new_id;
>>>>>>> 8874e324
END;
$$ LANGUAGE plpgsql SECURITY DEFINER;<|MERGE_RESOLUTION|>--- conflicted
+++ resolved
@@ -7,11 +7,8 @@
 DROP FUNCTION IF EXISTS get_knowledge_base_documents(text);
 DROP FUNCTION IF EXISTS get_topic_interactions(text, text, integer);
 DROP FUNCTION IF EXISTS add_interaction(text, text, text, text, jsonb);
-<<<<<<< HEAD
 DROP FUNCTION IF EXISTS find_similar_documents(text, vector(1536), integer);
 DROP FUNCTION IF EXISTS add_vector_index_to_knowledge_base(text);
-=======
->>>>>>> 8874e324
 
 -- Enable the vector extension
 CREATE EXTENSION IF NOT EXISTS vector;
@@ -78,19 +75,15 @@
             created_at TIMESTAMP WITH TIME ZONE DEFAULT CURRENT_TIMESTAMP
         );', schema_name);
 
-<<<<<<< HEAD
     -- Create knowledge_base table with native vector type
-=======
-    -- Create knowledge_base table with vector type instead of jsonb
->>>>>>> 8874e324
     EXECUTE format('
         CREATE TABLE IF NOT EXISTS "%s".knowledge_base (
             id SERIAL PRIMARY KEY,
             content TEXT,
             embedding vector(1536)
+            embedding vector(1536)
         );', schema_name);
         
-<<<<<<< HEAD
     -- Simple index creation with error handling
     BEGIN
         EXECUTE format('
@@ -109,14 +102,6 @@
 EXCEPTION WHEN OTHERS THEN
     RAISE NOTICE 'Error creating schema: %', SQLERRM;
     RETURN FALSE;
-=======
-    -- Create vector search index (optional but recommended for performance)
-    EXECUTE format('
-        CREATE INDEX IF NOT EXISTS embedding_idx 
-        ON "%s".knowledge_base 
-        USING ivfflat (embedding vector_cosine_ops)
-        WITH (lists = 100);', schema_name);
->>>>>>> 8874e324
 END;
 $$ LANGUAGE plpgsql SECURITY DEFINER;
 
@@ -172,11 +157,7 @@
 END;
 $$ LANGUAGE plpgsql SECURITY DEFINER;
 
-<<<<<<< HEAD
 -- Function to add an interaction
-=======
--- Function to add an interaction (avoiding direct table access)
->>>>>>> 8874e324
 CREATE OR REPLACE FUNCTION add_interaction(
     p_schema_name TEXT,
     p_context TEXT,
@@ -201,7 +182,6 @@
 END;
 $$ LANGUAGE plpgsql SECURITY DEFINER;
 
-<<<<<<< HEAD
 -- Function to find similar documents using vector similarity
 CREATE OR REPLACE FUNCTION find_similar_documents(
     p_schema_name TEXT,
@@ -242,29 +222,5 @@
         RAISE NOTICE 'Failed to create index: %', SQLERRM;
         RETURN FALSE;
     END;
-=======
--- Function to add an interaction (avoiding direct table access)
-CREATE OR REPLACE FUNCTION add_interaction(
-    p_schema_name TEXT,
-    p_context TEXT,
-    p_question TEXT,
-    p_answer TEXT,
-    p_metadata JSONB
-)
-RETURNS INTEGER AS $$
-DECLARE
-    new_id INTEGER;
-BEGIN
-    EXECUTE format('
-        INSERT INTO "%s".interactions 
-        (context, question, answer, metadata)
-        VALUES ($1, $2, $3, $4)
-        RETURNING interactionID;
-    ', p_schema_name)
-    INTO new_id
-    USING p_context, p_question, p_answer, p_metadata;
-    
-    RETURN new_id;
->>>>>>> 8874e324
 END;
 $$ LANGUAGE plpgsql SECURITY DEFINER;